# ☄️ Effector

### Reactive state manager

<<<<<<< HEAD
[![npm version](https://badge.fury.io/js/effector.svg)](https://badge.fury.io/js/effector) [ ![Codeship Status for zerobias/effector](https://app.codeship.com/projects/67f481f0-2c7e-0136-030e-1a8413355f0c/status?branch=master)](https://app.codeship.com/projects/288022) [![Build Status](https://semaphoreci.com/api/v1/zerobias/effector/branches/master/shields_badge.svg)](https://semaphoreci.com/zerobias/effector)
[![Join the chat at https://
.im/effector-js/community](https://img.shields.io/gitter/room/effector-js/community.svg?style=popout)](https://gitter.im/effector-js/community?utm_source=badge&utm_medium=badge&utm_campaign=pr-badge&utm_content=badge)
![PRs welcome](https://img.shields.io/badge/PRs-welcome-brightgreen.svg)
![License](https://img.shields.io/npm/l/effector.svg?colorB=brightgreen&style=popout)

## Introduction

Effector is an effective multi store state manager for Javascript apps __(React/Vue/Node.js)__, that allows you to manage data in complex applications without the risk of inflating the monolithic central store, with clear control flow, good type support and high capacity API. Effector supports both TypeScript and Flow type annotations out of the box.
=======
[![npm version](https://badge.fury.io/js/effector.svg)](https://badge.fury.io/js/effector) [ ![Codeship Status for zerobias/effector](https://app.codeship.com/projects/67f481f0-2c7e-0136-030e-1a8413355f0c/status?branch=master)](https://app.codeship.com/projects/288022) [![Build Status](https://semaphoreci.com/api/v1/zerobias/effector/branches/master/shields_badge.svg)](https://semaphoreci.com/zerobias/effector) [![Join the chat at https://
.im/effector-js/community](https://badges.gitter.im/effector-js/community.svg)](https://gitter.im/effector-js/community?utm_source=badge&utm_medium=badge&utm_campaign=pr-badge&utm_content=badge)


## Table of Contents
<!-- START doctoc generated TOC please keep comment here to allow auto update -->
<!-- DON'T EDIT THIS SECTION, INSTEAD RE-RUN doctoc TO UPDATE -->


- [Motivation](#motivation)
- [Installation](#installation)
- [About](#about)
  - [Hello world with events and nodejs](#hello-world-with-events-and-nodejs)
  - [Storages and events](#storages-and-events)
- [Demo](#demo)
- [Documentation](#documentation)
- [Usage](#usage)
  - [Domain hooks](#domain-hooks)
- [Typings](#typings)
- [API](#api)
- [Core types](#core-types)
- [Contributors](#contributors)
- [License](#license)
>>>>>>> 2771eddf

> Detailed comparison with other state managers can be found [here]()

<<<<<<< HEAD
### Effector follows five basic principles:
- __Application stores should be as light as possible__ - the idea of adding a store for specific needs should not be frightening or damaging to the developer. Stores should be freely combined - the idea is that the data that an application needs can be distributed statically, showing how it will be converted during application operation.
- __Application stores should be freely combined__ - data that the application needs can be statically distributed, showing how it will be converted in runtime.
- __Autonomy from controversial concepts__ - no decorators, no need to use classes or proxies - this is not required to control the state of the application and therefore the api library uses only functions and simple js objects
- __Predictability and clarity of API__ - A small number of basic principles are reused in different cases, reducing the user's workload and increasing recognition. For example, if you know how .watch works for events, you already know how .watch works for stores.
- __The application is built from simple elements__ - space and way to take any required business logic out of the view, maximizing the simplicity of the components.
=======
## Motivation

At the start (early 2018) we had a lot of state-managers, those solve actual problems, but not elegant and with some limitations.

Effector tries to solve all [state-manager's] user problems and most parts of limitations. Primary:

- [x] Developer-friendly, [static] type safe and inference, boilerplate free, insinuating API.
- [x] Maximum update (state and subscribers) performance or minimum library performance cost by compile time / initial runtime computation.
- [x] Modular, isomorphic, flexible.
- [x] Tiny bundle size.
>>>>>>> 2771eddf

## Installation

```bash
npm install --save effector
```

Or using `yarn`

```bash
yarn add effector
```

### Additional packages:
* __For Web Framework/Libraries:__

  |               Package              |                                                       Version                                                       |                                                                             Dependencies                                                                             |
  | :--------------------------------: | :-----------------------------------------------------------------------------------------------------------------: | :------------------------------------------------------------------------------------------------------------------------------------------------------------------: |
  | [`effector-react`](effector-react) | [![npm](https://img.shields.io/npm/v/effector-react.svg?maxAge=3600)](https://www.npmjs.com/package/effector-react) | [![Dependency Status](https://david-dm.org/zerobias/effector.svg?path=packages/effector-react)](https://david-dm.org/zerobias/effector?path=packages/effector-react) |
  |   [`effector-vue`](effector-vue)   |   [![npm](https://img.shields.io/npm/v/effector-vue.svg?maxAge=3600)](https://www.npmjs.com/package/effector-vue)   |   [![Dependency Status](https://david-dm.org/zerobias/effector.svg?path=packages/effector-vue)](https://david-dm.org/zerobias/effector?path=packages/effector-vue)   |
* __For another languages:__

  |                  Package                 |                                                          Version                                                          |                                                                                Dependencies                                                                                |
  | :--------------------------------------: | :-----------------------------------------------------------------------------------------------------------------------: | :------------------------------------------------------------------------------------------------------------------------------------------------------------------------: |
  |       [`bs-effector`](bs-effector)       |       [![npm](https://img.shields.io/npm/v/bs-effector.svg?maxAge=3600)](https://www.npmjs.com/package/bs-effector)       |       [![Dependency Status](https://david-dm.org/zerobias/effector.svg?path=packages/bs-effector)](https://david-dm.org/zerobias/effector?path=packages/bs-effector)       |
  | [`bs-effector-react`](bs-effector-react) | [![npm](https://img.shields.io/npm/v/bs-effector-react.svg?maxAge=3600)](https://www.npmjs.com/package/bs-effector-react) | [![Dependency Status](https://david-dm.org/zerobias/effector.svg?path=packages/bs-effector-react)](https://david-dm.org/zerobias/effector?path=packages/bs-effector-react) |

## Examples

The following are simple examples that will give you a basic understanding how the state manager works:

### Incremet/decremet
```js
import {createStore, createEvent} from "effector";
import {createComponent} from "effector-react";

const increment = createEvent("increment");
const decrement = createEvent("decrement");
const resetCounter = createEvent("reset counter");

const counter = createStore(0)
  .on(increment, state => state + 1)
  .on(decrement, state => state - 1)
  .reset(resetCounter);

counter.watch(console.log);

const Counter = createComponent(counter, (props, counter) => (
  <>
    <div>{counter}</div>
    <button onClick={increment}>+</button>
    <button onClick={decrement}>-</button>
    <button onClick={resetCounter}>reset</button>
  </>
));

const App = () => <Counter />;
```
<hr />

### Hello world with events and nodejs
```js
const {createEvent} = require('effector')

const messageEvent = createEvent('message event (optional description)')

messageEvent.watch(text => console.log(`new message: ${text}`))

messageEvent('hello world')
// => new message: hello world
```
#### [Run example](https://runkit.com/zerobias/effector-hello-world)

<hr />

### Storages and events

```js
const {createStore, createEvent} = require('effector')

const turnOn = createEvent()
const turnOff = createEvent()

const status = createStore('offline')
  .on(turnOn, () => 'online')
  .on(turnOff, () => 'offline')

status.watch(newStatus => {
  console.log(`status changed: ${newStatus}`)
})

turnOff()
turnOn()
turnOff()
turnOff() // Will not trigger watch function because nothing has changed

/*
result:

status changed: offline
status changed: online
status changed: offline
*/
```

#### [Run example](https://runkit.com/zerobias/effector-storages-and-events)

<hr />

## Demo

> [![Edit Effector-react example](https://codesandbox.io/static/img/play-codesandbox.svg)](https://codesandbox.io/s/vmx6wxww43) Basic example

> [![Edit Effector-react example](https://codesandbox.io/static/img/play-codesandbox.svg)](https://codesandbox.io/s/1y6n4r6o57) SSR example

<<<<<<< HEAD
### More examples/demo you can check [here]()
 
=======
## Documentation

- [Glossary](https://github.com/zerobias/effector/wiki/Glossary)
- [API Reference](https://github.com/zerobias/effector/wiki/API-Reference)
>>>>>>> 2771eddf

## Core concept

<<<<<<< HEAD
![Core](https://github.com/zerobias/effector/blob/master/modules.png)

### Core types

```js
import type {Domain, Event, Effect, Store} from 'effector'
```

### Domain
**Domain** is a namespace for your events, stores and effects.
Domain can subscribe to event, effect, store or nested domain creation with **onCreateEvent**, **onCreateStore**, **onCreateEffect**, **onCreateDomain(to handle nested domains)** methods.
=======
```js
import {createStore, createEvent} from 'effector'
import {createComponent} from 'effector-react'

const increment = createEvent('increment')
const decrement = createEvent('decrement')
const resetCounter = createEvent('reset counter')

const counter = createStore(0)
  .on(increment, state => state + 1)
  .on(decrement, state => state - 1)
  .reset(resetCounter)

counter.watch(console.log)

const Counter = createComponent(counter, (props, counter) => (
  <>
    <div>{counter}</div>
    <button onClick={increment}>+</button>
    <button onClick={decrement}>-</button>
    <button onClick={resetCounter}>reset</button>
  </>
))

const App = () => <Counter />
```

### Domain hooks

- onCreateEvent
- onCreateEffect
- onCreateStore
- onCreateDomain (to handle nested domains)
>>>>>>> 2771eddf

```js
import {createDomain} from 'effector'
const mainPage = createDomain('main page')
mainPage.onCreateEvent(event => {
  console.log('new event: ', event.getType())
})
mainPage.onCreateStore(store => {
  console.log('new store: ', store.getState())
})
const mount = mainPage.event('mount')
// => new event: main page/mount

const pageStore = mainPage.store(0)
// => new store: 0
```

### Event
Event is an intention to change state.
```js
  const event = createEvent() // unnamed event
  const onMessage = createEvent('message') // named event

  const socket = new WebSocket('wss://echo.websocket.org')
  socket.onmessage = (msg) => onMessage(msg)

  const data = onMessage.map(msg => msg.data).map(JSON.parse)

  // Handle side effects
  data.watch(console.log)
```
### Effect

**Effect** is a container for async function.
It can be safely used in place of the original async function.
The only requirement for function - **Should have zero or one argument**
```js
  const getUser = createEffect('get user')
    .use((params) => {
      return fetch(`https://example.com/get-user/${params.id}`)
        .then(res => res.json())
    })

  // subscribe to promise resolve
  getUser.done.watch(({result, params}) => {
    console.log(params) // {id: 1}
    console.log(result) // resolved value
  })

  // subscribe to promise reject (or throw)
  getUser.fail.watch(({error, params}) => {
    console.error(params) // {id: 1}
    console.error(error) // rejected value
  })

  // you can replace function anytime
  getUser.use(() => promiseMock)

  // call effect with your params
  getUser({id: 1})

  const data = await getUser({id: 2}) // handle promise
```
### Store
**Store** is an object that holds the state tree. There can be multiple stores.

```js
const users = createStore([]) // <-- Default state
  // add reducer for getUser.done event (fires when promise resolved)
  .on(getUser.done, (state, {result: user, params}) => [...state, user])

const messages = createStore([])
  // from WebSocket
  .on(data, (state, message) => [...state, message])

users.watch(console.log) // [{id: 1, ...}, {id: 2, ...}]
messages.watch(console.log)
```
> [Learn more](https://effector.now.sh/en/introduction/core-concepts)

## API

```js
import {
  createEvent,
  createEffect,
  createDomain,
  createStore,
  createStoreObject,
} from 'effector'
```
## Sponsors
Thank you to all our sponsors! 🙏

## Contributors

<!-- ALL-CONTRIBUTORS-LIST:START - Do not remove or modify this section -->
<!-- prettier-ignore -->
| [<img src="https://avatars0.githubusercontent.com/u/15912112?v=4" width="100px;"/><br /><sub><b>Dmitry</b></sub>](https://zerobias.net)<br />[💬](#question-zerobias "Answering Questions") [💻](https://github.com/zerobias/effector/commits?author=zerobias "Code") [📖](https://github.com/zerobias/effector/commits?author=zerobias "Documentation") [💡](#example-zerobias "Examples") [🤔](#ideas-zerobias "Ideas, Planning, & Feedback") [🚇](#infra-zerobias "Infrastructure (Hosting, Build-Tools, etc)") [⚠️](https://github.com/zerobias/effector/commits?author=zerobias "Tests") | [<img src="https://avatars2.githubusercontent.com/u/3275424?v=4" width="100px;"/><br /><sub><b>andretshurotshka</b></sub>](https://github.com/goodmind)<br />[💬](#question-goodmind "Answering Questions") [💻](https://github.com/zerobias/effector/commits?author=goodmind "Code") [📖](https://github.com/zerobias/effector/commits?author=goodmind "Documentation") [📦](#platform-goodmind "Packaging/porting to new platform") [⚠️](https://github.com/zerobias/effector/commits?author=goodmind "Tests") | [<img src="https://avatars0.githubusercontent.com/u/5620073?v=4" width="100px;"/><br /><sub><b>Sergey Sova</b></sub>](https://sergeysova.com)<br />[📖](https://github.com/zerobias/effector/commits?author=sergeysova "Documentation") [💡](#example-sergeysova "Examples") | [<img src="https://avatars0.githubusercontent.com/u/27290320?v=4" width="100px;"/><br /><sub><b>Arutyunyan Artyom</b></sub>](https://t.me/artalar)<br />[📖](https://github.com/zerobias/effector/commits?author=artalar "Documentation") [💡](#example-artalar "Examples") | [<img src="https://avatars2.githubusercontent.com/u/10588170?v=4" width="100px;"/><br /><sub><b>Ilya</b></sub>](https://github.com/Komar0ff)<br />[📖](https://github.com/zerobias/effector/commits?author=Komar0ff "Documentation") |
| :---: | :---: | :---: | :---: | :---: |
<!-- ALL-CONTRIBUTORS-LIST:END -->

## License

[MIT](LICENSE)<|MERGE_RESOLUTION|>--- conflicted
+++ resolved
@@ -2,7 +2,6 @@
 
 ### Reactive state manager
 
-<<<<<<< HEAD
 [![npm version](https://badge.fury.io/js/effector.svg)](https://badge.fury.io/js/effector) [ ![Codeship Status for zerobias/effector](https://app.codeship.com/projects/67f481f0-2c7e-0136-030e-1a8413355f0c/status?branch=master)](https://app.codeship.com/projects/288022) [![Build Status](https://semaphoreci.com/api/v1/zerobias/effector/branches/master/shields_badge.svg)](https://semaphoreci.com/zerobias/effector)
 [![Join the chat at https://
 .im/effector-js/community](https://img.shields.io/gitter/room/effector-js/community.svg?style=popout)](https://gitter.im/effector-js/community?utm_source=badge&utm_medium=badge&utm_campaign=pr-badge&utm_content=badge)
@@ -12,53 +11,15 @@
 ## Introduction
 
 Effector is an effective multi store state manager for Javascript apps __(React/Vue/Node.js)__, that allows you to manage data in complex applications without the risk of inflating the monolithic central store, with clear control flow, good type support and high capacity API. Effector supports both TypeScript and Flow type annotations out of the box.
-=======
-[![npm version](https://badge.fury.io/js/effector.svg)](https://badge.fury.io/js/effector) [ ![Codeship Status for zerobias/effector](https://app.codeship.com/projects/67f481f0-2c7e-0136-030e-1a8413355f0c/status?branch=master)](https://app.codeship.com/projects/288022) [![Build Status](https://semaphoreci.com/api/v1/zerobias/effector/branches/master/shields_badge.svg)](https://semaphoreci.com/zerobias/effector) [![Join the chat at https://
-.im/effector-js/community](https://badges.gitter.im/effector-js/community.svg)](https://gitter.im/effector-js/community?utm_source=badge&utm_medium=badge&utm_campaign=pr-badge&utm_content=badge)
-
-
-## Table of Contents
-<!-- START doctoc generated TOC please keep comment here to allow auto update -->
-<!-- DON'T EDIT THIS SECTION, INSTEAD RE-RUN doctoc TO UPDATE -->
-
-
-- [Motivation](#motivation)
-- [Installation](#installation)
-- [About](#about)
-  - [Hello world with events and nodejs](#hello-world-with-events-and-nodejs)
-  - [Storages and events](#storages-and-events)
-- [Demo](#demo)
-- [Documentation](#documentation)
-- [Usage](#usage)
-  - [Domain hooks](#domain-hooks)
-- [Typings](#typings)
-- [API](#api)
-- [Core types](#core-types)
-- [Contributors](#contributors)
-- [License](#license)
->>>>>>> 2771eddf
 
 > Detailed comparison with other state managers can be found [here]()
 
-<<<<<<< HEAD
 ### Effector follows five basic principles:
 - __Application stores should be as light as possible__ - the idea of adding a store for specific needs should not be frightening or damaging to the developer. Stores should be freely combined - the idea is that the data that an application needs can be distributed statically, showing how it will be converted during application operation.
 - __Application stores should be freely combined__ - data that the application needs can be statically distributed, showing how it will be converted in runtime.
 - __Autonomy from controversial concepts__ - no decorators, no need to use classes or proxies - this is not required to control the state of the application and therefore the api library uses only functions and simple js objects
 - __Predictability and clarity of API__ - A small number of basic principles are reused in different cases, reducing the user's workload and increasing recognition. For example, if you know how .watch works for events, you already know how .watch works for stores.
 - __The application is built from simple elements__ - space and way to take any required business logic out of the view, maximizing the simplicity of the components.
-=======
-## Motivation
-
-At the start (early 2018) we had a lot of state-managers, those solve actual problems, but not elegant and with some limitations.
-
-Effector tries to solve all [state-manager's] user problems and most parts of limitations. Primary:
-
-- [x] Developer-friendly, [static] type safe and inference, boilerplate free, insinuating API.
-- [x] Maximum update (state and subscribers) performance or minimum library performance cost by compile time / initial runtime computation.
-- [x] Modular, isomorphic, flexible.
-- [x] Tiny bundle size.
->>>>>>> 2771eddf
 
 ## Installation
 
@@ -174,19 +135,10 @@
 
 > [![Edit Effector-react example](https://codesandbox.io/static/img/play-codesandbox.svg)](https://codesandbox.io/s/1y6n4r6o57) SSR example
 
-<<<<<<< HEAD
 ### More examples/demo you can check [here]()
- 
-=======
-## Documentation
-
-- [Glossary](https://github.com/zerobias/effector/wiki/Glossary)
-- [API Reference](https://github.com/zerobias/effector/wiki/API-Reference)
->>>>>>> 2771eddf
 
 ## Core concept
 
-<<<<<<< HEAD
 ![Core](https://github.com/zerobias/effector/blob/master/modules.png)
 
 ### Core types
@@ -198,41 +150,6 @@
 ### Domain
 **Domain** is a namespace for your events, stores and effects.
 Domain can subscribe to event, effect, store or nested domain creation with **onCreateEvent**, **onCreateStore**, **onCreateEffect**, **onCreateDomain(to handle nested domains)** methods.
-=======
-```js
-import {createStore, createEvent} from 'effector'
-import {createComponent} from 'effector-react'
-
-const increment = createEvent('increment')
-const decrement = createEvent('decrement')
-const resetCounter = createEvent('reset counter')
-
-const counter = createStore(0)
-  .on(increment, state => state + 1)
-  .on(decrement, state => state - 1)
-  .reset(resetCounter)
-
-counter.watch(console.log)
-
-const Counter = createComponent(counter, (props, counter) => (
-  <>
-    <div>{counter}</div>
-    <button onClick={increment}>+</button>
-    <button onClick={decrement}>-</button>
-    <button onClick={resetCounter}>reset</button>
-  </>
-))
-
-const App = () => <Counter />
-```
-
-### Domain hooks
-
-- onCreateEvent
-- onCreateEffect
-- onCreateStore
-- onCreateDomain (to handle nested domains)
->>>>>>> 2771eddf
 
 ```js
 import {createDomain} from 'effector'
