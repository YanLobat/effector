--- conflicted
+++ resolved
@@ -66,9 +66,5 @@
     plugins.push('@babel/plugin-transform-modules-commonjs')
   }
 
-<<<<<<< HEAD
-  return {plugins, presets, overrides}
-=======
-  return {plugins, presets, sourceMaps: true}
->>>>>>> f1829b97
+  return {plugins, presets, overrides, sourceMaps: true}
 }