---
id: effect
title: Effect
---

**Effect** is a container for async function.

It can be safely used in place of the original async function.

The only requirement for function:

- **Should** have zero or one argument

#### Arguments

1. `params` (_Params_): parameters passed to effect

#### Returns

(_`Future`_)

#### Example

```js
const fetchUser = createEffect('get user', {
  handler: ({ id }) => {
    return fetch(`https://example.com/users/${id}`).then(res => res.json())
  }
})

const users = createStore([]) // <= Default state
  // add reducer for getUser.done event (triggered when handler resolved)
  .on(fetchUser.done, (users, {result: user}) => [...users, user])

// subscribe to handler resolve
fetchUser.done.watch(({result, params}) => {
  console.log(params) // {id: 1}
  console.log(result) // resolved value
})

// subscribe to handler reject or throw error
fetchUser.fail.watch(({error, params}) => {
  console.error(params) // {id: 1}
  console.error(error) // rejected value
})

// you can replace function anytime
fetchUser.use(() => promiseMock)

// call effect with your params
fetchUser({id: 1})

const data = await fetchUser({id: 2}) // handle promise
```

## Effect Methods

### `use(handler)`

Provides a function, which will be called when an effect is triggered.

It will replace the previous function inside (if any).

#### Arguments


<<<<<<< HEAD
(_`thunk`_): Function, that receives the first argument passed to an effect call.
=======
(_`handler`_): Function, that receives the first argument passed to an effect call
>>>>>>> 430605df

#### Returns

(_`Effect`_): A container for async function.

#### Example

```js
const effect = createEffect("effect name", {
  handler: (params) => {
    console.log("effect called with", params)
    return fetch("/some-resource")
  }
})

effect(1) // >> effect called with 1
```

<hr>

### `watch(watcher)`

Subscribe to effect calls.

#### Arguments

(_`watcher`_): A function that receives `payload`.

#### Returns

<<<<<<< HEAD
(_`Subscription`_): A function that unsubscribes the watcher.
=======
(_`Subscription`_): A function that unsubscribe the watcher
>>>>>>> 430605df

#### Example

```js
const effect = createEffect("foo", {
  handler: value => value
})

effect.watch(payload => {
  console.log("called with", payload)
})

effect(20) // > called with 20
```

<hr>

### `prepend(fn)`

#### Returns

(_`Event`_): An intention to change state.

<hr>

## Effect Properties

### `done`

<<<<<<< HEAD
_Event_ triggered when promise from _thunk_ is *resolved*.
=======
Event triggered when handler is resolved
>>>>>>> 430605df

#### Arguments

Event triggered with object of `params` and `result`:

(_`params`_): An argument passed to the effect call  
(_`result`_): A result of the resolved handler

#### Example

```js
const effect = createEffect({
  handler: (value) => Promise.resolve(value + 1)
})

effect.done.watch(({ params, result }) => {
  console.log("Done with params", params, "and result", result)
})

effect(2) // >> Done with params 2 and result 3
```


### `fail`

Event triggered when handler is rejected or throws error.

#### Arguments

Event triggered with object of `params` and `error`:

(_`params`_): An argument passed to effect call  
(_`error`_): An error catched from the handler

#### Example

```js
const effect = createEffect()

effect.use((value) => Promise.reject(value - 1))

effect.fail.watch(({ params, error }) => {
  console.log("Fail with params", params, "and error", error)
})

effect(2) // >> Fail with params 2 and error 1
```

### `pending`

_Store_ will update when `done` or `fail` are triggered.  
_Store_ contains a `true` value until the effect is resolved or rejected.

#### Example

```js
import React from 'react'
import {createEffect} from 'effector'
import {createComponent} from 'effector-react'


const fetchApi = createEffect({
  handler: ms => new Promise(resolve => setTimeout(resolve, ms)),
})

fetchApi.pending.watch(console.log)

const Loading = createComponent(
  fetchApi.pending,
  (props, pending) => pending && <div>Loading...</div>,
)

fetchApi(5000)
```

It's a shorthand for common use case

```js
import {createEffect, createStore} from 'effector'

const fetchApi = createEffect()

//now you can use fetchApi.pending instead
const isLoading = createStore(false)
  .on(fetchApi, () => true)
  .on(fetchApi.done, () => false)
  .on(fetchApi.fail, () => false)
```

### `finally`

Event triggered when handler is resolved, rejected or throws error.

#### Arguments

Event triggered with object of `status`, `params` and `error` or `result`:

(_`status`_): A status of effect (`done` or `fail`)   
(_`params`_): An argument passed to effect call  
(_`error`_): An error catched from the handler  
(_`result`_): A result of the resolved handler  

#### Example

```js
import {createEffect} from 'effector'

const fetchApi = createEffect({
  handler: ms =>  new Promise(resolve => setTimeout(resolve, ms, `${ms} ms`)),
})

fetchApi.finally.watch(console.log)

fetchApi(100)
// if resolved
// => {status: 'done', result: '100 ms', params: 100}

// if rejected
// => {status: 'fail', error: Error, params: 100}

```<|MERGE_RESOLUTION|>--- conflicted
+++ resolved
@@ -64,11 +64,8 @@
 #### Arguments
 
 
-<<<<<<< HEAD
 (_`thunk`_): Function, that receives the first argument passed to an effect call.
-=======
-(_`handler`_): Function, that receives the first argument passed to an effect call
->>>>>>> 430605df
+
 
 #### Returns
 
@@ -99,11 +96,9 @@
 
 #### Returns
 
-<<<<<<< HEAD
+
 (_`Subscription`_): A function that unsubscribes the watcher.
-=======
-(_`Subscription`_): A function that unsubscribe the watcher
->>>>>>> 430605df
+
 
 #### Example
 
@@ -133,11 +128,9 @@
 
 ### `done`
 
-<<<<<<< HEAD
+
 _Event_ triggered when promise from _thunk_ is *resolved*.
-=======
-Event triggered when handler is resolved
->>>>>>> 430605df
+
 
 #### Arguments
 
