--- conflicted
+++ resolved
@@ -13,7 +13,6 @@
 
 (Subscription): Unsubscribe function
 
-<<<<<<< HEAD
 #### Example
 ```js
 import { createEvent } from "effector";
@@ -27,10 +26,8 @@
 sayHi("Drew"); // => nothing happened
 ```
 [Try it](https://share.effector.dev/rcbKQbEn)
+
 <hr>
-=======
-<hr />
->>>>>>> 8b28be26
 
 ### `map(fn)`
 
@@ -40,7 +37,6 @@
 
 (Event): New event
 
-<<<<<<< HEAD
 #### Example
 ```js
 import { createEvent } from "effector";
@@ -58,9 +54,6 @@
 ```
 [Try it](https://share.effector.dev/EM5OSZGM)
 <hr>
-=======
-<hr />
->>>>>>> 8b28be26
 
 ### `filter({fn})`
 
@@ -156,7 +149,6 @@
 
 (Event): New event
 
-<<<<<<< HEAD
 #### Example
 ```js
 import { createEvent } from "effector";
@@ -173,8 +165,4 @@
   // => Current name is: something
 ```
 [Try it](https://share.effector.dev/xv3E9OfR)
-
-<hr>
-=======
-<hr />
->>>>>>> 8b28be26
+<hr>