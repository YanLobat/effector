--- conflicted
+++ resolved
@@ -354,26 +354,6 @@
 
 const enhance = fn => store => store.map(fn)
 
-<<<<<<< HEAD
-<hr>
-
-## Store Properties
-
-### `shortName`
-
-#### Returns
-
-(string): ID or short name of store
-
-<hr>
-
-### `defaultState`
-
-#### Returns
-
-(`State`): Default state of store
-
-=======
 const store = createStore(0)
 const newStore = store
   .thru(enhance(sum))
@@ -391,5 +371,22 @@
 
 > newStore: 50
 ```
->>>>>>> 1b1c4be3
+<hr>
+
+## Store Properties
+
+### `shortName`
+
+#### Returns
+
+(string): ID or short name of store
+
+<hr>
+
+### `defaultState`
+
+#### Returns
+
+(`State`): Default state of store
+
 <hr>