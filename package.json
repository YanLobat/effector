--- conflicted
+++ resolved
@@ -9,15 +9,10 @@
   "scripts": {
     "test": "jest --config=jest.json",
     "prepublishOnly": "npm run build && npm run flow-copy",
-<<<<<<< HEAD
-    "flow-copy:cjs": "flow-copy-source -i=__test__**/* -i=joint* -i=mill* -i=subject* src lib && cp src/*flow lib",
-    "flow-copy:es": "flow-copy-source -i=__test__**/* -i=joint* -i=mill* -i=subject* src es && cp src/*flow es",
-=======
     "flow-copy:cjs":
       "flow-copy-source -i=__test__**/* -i=combine* -i=collect* -i=subject* src lib && cp src/*flow lib",
     "flow-copy:es":
       "flow-copy-source -i=__test__**/* -i=combine* -i=collect* -i=subject* src es && cp src/*flow es",
->>>>>>> 145b3022
     "flow-copy": "npm run flow-copy:cjs && npm run flow-copy:es",
     "build": "npm run build:cjs && npm run build:es",
     "build:cjs":
@@ -75,10 +70,7 @@
     "shelljs": "^0.8.1"
   },
   "dependencies": {
-    "@collectable/red-black-tree": "^5.0.1",
-    "@frptools/propagate": "^1.0.0",
     "most": "^1.7.3",
-    "most-node-streams": "^1.0.0",
     "most-subject": "5.3.0",
     "symbol-observable": "^1.2.0"
   },
