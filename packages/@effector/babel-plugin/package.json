--- conflicted
+++ resolved
@@ -13,11 +13,7 @@
     "./plugin/defaultMetaVisitor.js": "./plugin/noopMetaVisitor.js"
   },
   "peerDependencies": {
-<<<<<<< HEAD
-    "effector": "^20.4.3"
-=======
     "effector": "^20.5.0"
->>>>>>> 92dba70f
   },
   "keywords": [
     "effector",
