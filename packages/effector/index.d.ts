/// <reference types="symbol-observable" />

export const version: string

export type kind = 'store' | 'event' | 'effect' | 'domain'

export type mixed_non_void =
  | null
  | string
  | number
  | boolean
  | {}
  | $ReadOnlyArray<unknown>

export const Kind: {
  readonly store: kind
  readonly event: kind
  readonly effect: kind
  readonly domain: kind
}

export type Observer<A> = {
  readonly next?: (value: A) => void
  // error(err: Error): void,
  //complete(): void,
}

export type Observable<T> = {
  subscribe: (observer: Observer<T>) => Subscription
  [Symbol.observable](): Observable<T>
}

export type Subscription = {
  (): void
  unsubscribe(): void
}

export interface Unit<T> {
  readonly kind: kind
  readonly __: T
}

export interface Event<Payload> extends Unit<Payload> {
  (payload: Payload): Payload
  watch(watcher: (payload: Payload) => any): Subscription
  map<T>(fn: (_: Payload) => T): Event<T>
  filter<T>(fn: (_: Payload) => T | void): Event<T>
  prepend<Before>(fn: (_: Before) => Payload): Event<Before>
  subscribe(observer: Observer<Payload>): Subscription
  getType(): string
  [Symbol.observable](): Observable<Payload>
}

export interface Future<Params, Done, Fail> extends Promise<Done> {
  readonly args: Params
  anyway(): Promise<void>
  cache(): Done | void
}

export interface Effect<Params, Done, Fail = Error> extends Unit<Params> {
  (payload: Params): Future<Params, Done, Fail>
  readonly done: Event<{params: Params; result: Done}>
  readonly fail: Event<{params: Params; error: Fail}>
  readonly use: {
    (asyncFunction: (params: Params) => Promise<Done> | Done): Effect<
      Params,
      Done,
      Fail
    >
    getCurrent(): (params: Params) => Promise<Done>
  }
  pending: Store<boolean>
  watch(watcher: (payload: Params) => any): Subscription
  prepend<Before>(fn: (_: Before) => Params): Event<Before>
  subscribe(observer: Observer<Params>): Subscription
  getType(): string
  [Symbol.observable](): Observable<Params>
}

export interface Store<State> extends Unit<State> {
  reset(...triggers: Array<Unit<any>>): this
  getState(): State
  map<T>(fn: (_: State, lastState?: T) => T): Store<T>
  map<T>(fn: (_: State, lastState: T) => T, firstState: T): Store<T>
  on<E>(
    trigger: Unit<E>,
    handler: (state: State, payload: E) => State | void,
  ): this
  off(trigger: Unit<any>): void
<<<<<<< HEAD
  subscribe(listener: (state: State) => any): Subscription
=======
  subscribe(listener: any): Subscription
  updates: Event<State>
>>>>>>> d1eeabfd
  watch<E>(
    watcher: (state: State, payload: undefined) => any,
  ): Subscription
  watch<E>(
    trigger: Unit<E>,
    watcher: (state: State, payload: E) => any,
  ): Subscription
  thru<U>(fn: (store: Store<State>) => U): U
  shortName: string
  defaultState: State
  [Symbol.observable](): Observable<State>
}

export function isUnit<T>(obj: unknown): obj is Unit<T>
export function isStore<State>(obj: unknown): obj is Store<State>
export function isEvent<Payload>(obj: unknown): obj is Event<Payload>
export function isEffect<Params, Done, Error>(
  obj: unknown,
): obj is Effect<Params, Done, Error>
export function isDomain(obj: unknown): obj is Domain

export const is: {
  unit(obj: unknown): boolean
  store(obj: unknown): boolean
  event(obj: unknown): boolean
  effect(obj: unknown): boolean
  domain(obj: unknown): boolean
}

interface InternalStore<State> extends Store<State> {
  setState(state: State): void
}

export class Domain {
  readonly kind: kind
  onCreateEvent(hook: (newEvent: Event<unknown>) => any): Subscription
  onCreateEffect(
    hook: (newEffect: Effect<unknown, unknown, unknown>) => any,
  ): Subscription
  onCreateStore(hook: (newStore: InternalStore<mixed_non_void>) => any): Subscription
  onCreateDomain(hook: (newDomain: Domain) => any): Subscription
  event<Payload = void>(name?: string): Event<Payload>
  effect<Params, Done, Fail>(name?: string): Effect<Params, Done, Fail>
  domain(name?: string): Domain
  store<State>(defaultState: State): Store<State>
  getType(): string
}

export type ID = string
export type StateRef = {
  current: any
  id: ID
}
//prettier-ignore
export type Cmd =
  | Update
  | Run
  | Filter
  | Emit
  | Compute
  | Tap
  | Barrier

export type Barrier = {
  id: ID
  type: 'barrier'
  group: 'cmd'
  data: {
    barrierID: ID
  }
}

export type Update = {
  id: ID
  type: 'update'
  group: 'cmd'
  data: {
    store: StateRef
  }
}
export type Run = {
  id: ID
  type: 'run'
  group: 'cmd'
  data: {
    fn: (data: any, scope: {[field: string]: any}) => any
  }
}

export type Filter = {
  id: ID
  type: 'filter'
  group: 'cmd'
  data: {
    fn: (data: any, scope: {[field: string]: any}) => boolean
  }
}
export type Emit = {
  id: ID
  type: 'emit'
  group: 'cmd'
  data: {
    fullName: string
  }
}
export type Compute = {
  id: ID
  type: 'compute'
  group: 'cmd'
  data: {
    fn: (data: any, scope: {[field: string]: any}) => any
  }
}
export type Tap = {
  id: ID
  type: 'tap'
  group: 'cmd'
  data: {
    fn: (data: any, scope: {[field: string]: any}) => any
  }
}
export type Step = {
  from: Array<Step>
  next: Array<Step>
  seq: Array<Cmd>
  scope: {[field: string]: any}
}
export const step: {
  emit(data: {fullName: string}): Emit
  compute(data: {
    fn: (data: any, scope: {[field: string]: any}) => any
  }): Compute
  tap(data: {
    fn: (data: any, scope: {[field: string]: any}) => any
  }): Tap
  filter(data: {
    fn: (data: any, scope: {[field: string]: any}) => boolean
  }): Filter
  update(data: {store: StateRef}): Update
  run(data: {fn: (data: any, scope: {[field: string]: any}) => any}): Run
}
export function forward<T>(opts: {from: Unit<T>; to: Unit<T>}): Subscription
export function clearNode(unit: Unit<any> | Step, opts?: {deep?: boolean}): void
export function createNode(opts: {
  node: Array<Cmd>
  child?: Array<Unit<any> | Step>
  from?: Array<Unit<any> | Step>
  scope?: {[field: string]: any}
}): Step
export function launch<T>(unit: Unit<T> | Step, payload: T): void
export function createEvent<E = void>(eventName?: string): Event<E>

export function createEffect<Params, Done, Fail>(
  effectName?: string,
  config?: {
    handler?: (params: Params) => Promise<Done> | Done
  },
): Effect<Params, Done, Fail>

export function createStore<State>(
  defaultState: State,
  config?: {name?: string},
): Store<State>
export function setStoreName<State>(store: Store<State>, name: string): void

export function createStoreObject<State>(
  defaultState: State,
): Store<{[K in keyof State]: State[K] extends Store<infer U> ? U : State[K]}>
export function createApi<
  S,
  Api extends {[name: string]: (store: S, e: any) => S}
>(
  store: Store<S>,
  api: Api,
): {
  [K in keyof Api]: Api[K] extends (store: S, e: void) => S
    ? Event<void>
    : Api[K] extends (store: S, e: infer E) => S
    ? Event<E extends void ? Exclude<E, undefined> | void : E>
    : any
}

export function extract<State, NextState>(
  obj: Store<State>,
  extractor: (_: State) => NextState,
): Store<NextState>
export function restoreObject<State extends {[key: string]: Store<any> | any}>(
  state: State,
): {[K in keyof State]: State[K] extends Store<infer S> ? Store<S> : State[K]}
export function restoreEffect<Done>(
  effect: Effect<any, Done, any>,
  defaultState: Done,
): Store<Done>
export function restoreEvent<E>(event: Event<E>, defaultState: E): Store<E>
export function restore<Done>(
  effect: Effect<any, Done, any>,
  defaultState: Done,
): Store<Done>
export function restore<E>(event: Event<E>, defaultState: E): Store<E>
export function restore<State extends {[key: string]: Store<any> | any}>(
  state: State,
): {
  [K in keyof State]: State[K] extends Store<infer S>
    ? Store<S>
    : Store<State[K]>
}

export function createDomain(domainName?: string): Domain

export function sample<A>(config: {
  source: Unit<A>,
  clock: Unit<any>,
  target?: Unit<A>,
}): Unit<A>
export function sample<A, B, C>(config: {
  source: Unit<A>,
  clock: Unit<B>,
  target?: Unit<C>,
  fn(source: A, clock: B): C,
}): Unit<C>

export function sample<A>(
  source: Store<A>,
  clock: Store<any>,
): Store<A>
export function sample<A>(
  source: Event<A> | Effect<A, any, any>,
  clock: Store<any>,
): Event<A>
export function sample<A>(
  source: Event<A> | Store<A> | Effect<A, any, any>,
  clock: Event<any> | Effect<any, any, any>,
): Event<A>

export function sample<A, B, C>(
  source: Store<A>,
  clock: Store<B>,
  fn: (source: A, clock: B) => C,
): Store<C>
export function sample<A, B, C>(
  source: Event<A> | Effect<A, any, any>,
  clock: Store<B>,
  fn: (source: A, clock: B) => C,
): Event<A>
export function sample<A, B, C>(
  source: Event<A> | Store<A> | Effect<A, any, any>,
  clock: Event<B> | Effect<B, any, any>,
  fn: (source: A, clock: B) => C,
): Event<C>

export function invariant(
  condition: boolean,
  format: string,
  ...args: unknown[]
): void
export function warning(
  condition: boolean,
  format: string,
  ...args: unknown[]
): void

export function combine<R>(fn: () => R): Store<R>
export function combine<A, R>(a: Store<A>, fn: (a: A) => R): Store<R>
export function combine<A, B, R>(
  a: Store<A>,
  b: Store<B>,
  fn: (a: A, b: B) => R,
): Store<R>
export function combine<A, B, C, R>(
  a: Store<A>,
  b: Store<B>,
  c: Store<C>,
  fn: (a: A, b: B, c: C) => R,
): Store<R>
export function combine<A, B, C, D, R>(
  a: Store<A>,
  b: Store<B>,
  c: Store<C>,
  d: Store<D>,
  fn: (a: A, b: B, c: C, d: D) => R,
): Store<R>
export function combine<A, B, C, D, E, R>(
  a: Store<A>,
  b: Store<B>,
  c: Store<C>,
  d: Store<D>,
  e: Store<E>,
  fn: (a: A, b: B, c: C, d: D, e: E) => R,
): Store<R>
export function combine<A, B, C, D, E, F, R>(
  a: Store<A>,
  b: Store<B>,
  c: Store<C>,
  d: Store<D>,
  e: Store<E>,
  f: Store<F>,
  fn: (a: A, b: B, c: C, d: D, e: E, f: F) => R,
): Store<R>
export function combine<A, B, C, D, E, F, G, R>(
  a: Store<A>,
  b: Store<B>,
  c: Store<C>,
  d: Store<D>,
  e: Store<E>,
  f: Store<F>,
  g: Store<G>,
  fn: (a: A, b: B, c: C, d: D, e: E, f: F, g: G) => R,
): Store<R>
export function combine<A, B, C, D, E, F, G, H, R>(
  a: Store<A>,
  b: Store<B>,
  c: Store<C>,
  d: Store<D>,
  e: Store<E>,
  f: Store<F>,
  g: Store<G>,
  h: Store<H>,
  fn: (a: A, b: B, c: C, d: D, e: E, f: F, g: G, h: H) => R,
): Store<R>
export function combine<A, B, C, D, E, F, G, H, I, R>(
  a: Store<A>,
  b: Store<B>,
  c: Store<C>,
  d: Store<D>,
  e: Store<E>,
  f: Store<F>,
  g: Store<G>,
  h: Store<H>,
  i: Store<I>,
  fn: (a: A, b: B, c: C, d: D, e: E, f: F, g: G, h: H, i: I) => R,
): Store<R>
export function combine<A, B, C, D, E, F, G, H, I, J, R>(
  a: Store<A>,
  b: Store<B>,
  c: Store<C>,
  d: Store<D>,
  e: Store<E>,
  f: Store<F>,
  g: Store<G>,
  h: Store<H>,
  i: Store<I>,
  j: Store<J>,
  fn: (a: A, b: B, c: C, d: D, e: E, f: F, g: G, h: H, i: I, j: J) => R,
): Store<R>
export function combine<A, B, C, D, E, F, G, H, I, J, K, R>(
  a: Store<A>,
  b: Store<B>,
  c: Store<C>,
  d: Store<D>,
  e: Store<E>,
  f: Store<F>,
  g: Store<G>,
  h: Store<H>,
  i: Store<I>,
  j: Store<J>,
  k: Store<K>,
  fn: (a: A, b: B, c: C, d: D, e: E, f: F, g: G, h: H, i: I, j: J, k: K) => R,
): Store<R><|MERGE_RESOLUTION|>--- conflicted
+++ resolved
@@ -87,12 +87,8 @@
     handler: (state: State, payload: E) => State | void,
   ): this
   off(trigger: Unit<any>): void
-<<<<<<< HEAD
   subscribe(listener: (state: State) => any): Subscription
-=======
-  subscribe(listener: any): Subscription
   updates: Event<State>
->>>>>>> d1eeabfd
   watch<E>(
     watcher: (state: State, payload: undefined) => any,
   ): Subscription
