//@flow strict

declare export var version: string

//prettier-ignore
export type kind =
  | 'store'
  | 'event'
  | 'effect'
  | 'domain'

export type mixed_non_void =
  | null
  | string
  | number
  | boolean
  | {}
  | $ReadOnlyArray<mixed>

declare export var Kind: {|
  +store: kind,
  +event: kind,
  +effect: kind,
  +domain: kind,
|}

export type Observer<A> = {+next?: (value: A) => void, ...}

export type Subscription = {
  (): void,
  unsubscribe(): void,
  ...
}
export interface Unit<T> {
  +kind: kind;
}
declare export class Event<Payload> implements Unit<Payload> {
  (payload: Payload): Payload;
  +kind: kind;
  watch(watcher: (payload: Payload) => any): Subscription;
  map<T>(fn: (_: Payload) => T): Event<T>;
  filter<T>(fn: (_: Payload) => T | void): Event<T>;
  prepend<Before>(fn: (_: Before) => Payload): Event<Before>;
  subscribe(observer: Observer<Payload>): Subscription;
  getType(): string;
}

declare export class Future<Params, Done, Fail> extends Promise<Done> {
  +args: Params;
  anyway(): Promise<void>;
  cache(): Done | void;
}

declare export class Effect<Params, Done, Fail = Error>
  implements Unit<Params> {
  (payload: Params): Future<Params, Done, Fail>;
  +kind: kind;
  +done: Event<{|
    +params: Params,
    +result: Done,
  |}>;
  +fail: Event<{|
    +params: Params,
    +error: Fail,
  |}>;
  +use: {|
    (asyncFunction: (params: Params) => Promise<Done> | Done): this,
    getCurrent(): (params: Params) => Promise<Done>,
  |};
  pending: Store<boolean>;
  watch(watcher: (payload: Params) => any): Subscription;
  prepend<Before>(fn: (_: Before) => Params): Event<Before>;
  //map<T>(fn: (_: E) => T): Event<T>,
  subscribe(observer: Observer<Params>): Subscription;
  getType(): string;
}

declare export class Store<State> implements Unit<State> {
  +kind: kind;
  reset(...triggers: Array<Unit<any>>): this;
  getState(): State;
  map<T>(fn: (_: State, lastState?: T) => T, _: void): Store<T>;
  map<T>(fn: (_: State, lastState: T) => T, firstState: T): Store<T>;
  on<E>(
    trigger: Unit<E>,
    handler: (state: State, payload: E) => State | void,
  ): this;
  off(trigger: Unit<any>): void;
<<<<<<< HEAD
  subscribe(listener: (state: State) => any): Subscription;
=======
  subscribe(listener: any): Subscription;
  +updates: Event<State>;
>>>>>>> d1eeabfd
  watch<E>(
    watcher: (state: State, payload: void) => any,
    _: void,
  ): Subscription;
  watch<E>(
    trigger: Unit<E>,
    watcher: (state: State, payload: E) => any,
  ): Subscription;
  thru<U>(fn: (store: Store<State>) => U): U;
  shortName: string;
  defaultState: State;
}

declare export function isUnit(obj: mixed): boolean %checks(typeof obj ===
  'object' &&
  obj !== null &&
  (obj instanceof Event || obj instanceof Store || obj instanceof Effect))
declare export function isStore(obj: mixed): boolean %checks(typeof obj ===
  'object' &&
  obj !== null &&
  obj instanceof Store)
declare export function isEvent(obj: mixed): boolean %checks(typeof obj ===
  'object' &&
  obj !== null &&
  obj instanceof Event)
declare export function isEffect(obj: mixed): boolean %checks(typeof obj ===
  'object' &&
  obj !== null &&
  obj instanceof Effect)
declare export function isDomain(obj: mixed): boolean %checks(typeof obj ===
  'object' &&
  obj !== null &&
  obj instanceof Domain)

declare export var is: {|
  unit(obj: mixed): boolean,
  store(obj: mixed): boolean,
  event(obj: mixed): boolean,
  effect(obj: mixed): boolean,
  domain(obj: mixed): boolean,
|}


declare class InternalStore<State> extends Store<State> implements Unit<State> {
  setState(state: State): void
}

declare export class Domain {
  +kind: kind;
  onCreateEvent(hook: (newEvent: Event<mixed>) => any): Subscription;
  onCreateEffect(
    hook: (newEffect: Effect<mixed, mixed, mixed>) => any,
  ): Subscription;
  onCreateStore(hook: (newStore: InternalStore<mixed_non_void>) => any): Subscription;
  onCreateDomain(hook: (newDomain: Domain) => any): Subscription;
  event<Payload>(name?: string): Event<Payload>;
  effect<Params, Done, Fail>(
    name?: string,
    config?: {handler?: (params: Params) => Promise<Done> | Done, ...},
  ): Effect<Params, Done, Fail>;
  domain(name?: string): Domain;
  store<State>(defaultState: State, config?: {name?: string}): Store<State>;
  getType(): string;
}
export type ID = string
export type StateRef = {
  current: any,
  id: ID,
}
//prettier-ignore
export type Cmd =
  | Update
  | Run
  | Filter
  | Emit
  | Compute
  | Tap
  | Barrier

export type Barrier = {|
  +id: ID,
  +type: 'barrier',
  +group: 'cmd',
  +data: {|
    +barrierID: ID,
  |},
|}
export type Update = {|
  +id: ID,
  +type: 'update',
  +group: 'cmd',
  +data: {|
    store: StateRef,
  |},
|}
export type Run = {|
  +id: ID,
  +type: 'run',
  +group: 'cmd',
  +data: {|
    fn: (data: any, scope: {[field: string]: any}) => any,
  |},
|}
export type Filter = {|
  +id: ID,
  +type: 'filter',
  +group: 'cmd',
  +data: {|
    fn: (data: any, scope: {[field: string]: any}) => boolean,
  |},
|}
export type Emit = {|
  +id: ID,
  +type: 'emit',
  +group: 'cmd',
  +data: {|
    fullName: string,
  |},
|}
export type Compute = {|
  +id: ID,
  +type: 'compute',
  +group: 'cmd',
  +data: {|
    fn: (data: any, scope: {[field: string]: any}) => any,
  |},
|}
export type Tap = {|
  +id: ID,
  +type: 'tap',
  +group: 'cmd',
  +data: {|
    fn: (data: any, scope: {[field: string]: any}) => any,
  |},
|}
export type Step = {
  +from: Array<Step>,
  +next: Array<Step>,
  +seq: Array<Cmd>,
  +scope: {[field: string]: any},
}
declare export var step: {|
  emit(data: {|
    fullName: string,
  |}): Emit,
  compute(data: {|
    fn: (data: any, scope: {[field: string]: any}) => any,
  |}): Compute,
  tap(data: {|
    fn: (data: any, scope: {[field: string]: any}) => any,
  |}): Tap,
  filter(data: {|
    fn: (data: any, scope: {[field: string]: any}) => boolean,
  |}): Filter,
  update(data: {|
    store: StateRef,
  |}): Update,
  run(data: {|
    fn: (data: any, scope: {[field: string]: any}) => any,
  |}): Run,
|}
declare export function forward<T>(opts: {|
  +from: Unit<T>,
  +to: Unit<T>,
|}): Subscription
declare export function clearNode(
  unit: Unit<any> | Step,
  opts?: {deep?: boolean},
): void
declare export function createNode(opts: {|
  +node: Array<Cmd>,
  +child?: Array<Unit<any> | Step>,
  +from?: Array<Unit<any> | Step>,
  +scope?: {[field: string]: any},
|}): Step

declare export function launch<T>(unit: Unit<T> | Step, payload: T): void

declare export function createEvent<E>(eventName?: string): Event<E>

declare export function createEffect<Params, Done, Fail>(
  effectName?: string,
  config?: {handler?: (params: Params) => Promise<Done> | Done, ...},
): Effect<Params, Done, Fail>

declare export function createStore<State>(
  defaultState: State,
  config?: {name?: string},
): Store<State>
declare export function setStoreName<State>(
  store: Store<State>,
  name: string,
): void

declare export function createStoreObject<
  State: {+[key: string]: Store<any> | any, ...},
>(
  obj: State,
): Store<
  $ObjMap<
    State,
    //prettier-ignore
    <S>(field: Store<S> | S) => S,
  >,
>
declare export function extract<
  State: {+[key: string]: Store<any> | any, ...},
  NextState: {+[key: string]: Store<any> | any, ...},
>(
  store: Store<State>,
  extractor: (_: State) => NextState,
): Store<
  $ObjMap<
    NextState,
    //prettier-ignore
    <S>(field: Store<S> | S) => S,
  >,
>
declare export function createApi<
  S,
  Api: {+[name: string]: (store: S, e: any) => S, ...},
>(
  store: Store<S>,
  api: Api,
): $ObjMap<Api, <E>(h: (store: S, e: E) => S) => Event<E>>
declare export function restoreObject<
  State: {+[key: string]: Store<any> | any, ...},
>(
  state: State,
): $ObjMap<
  State,
  //prettier-ignore
  <S>(field: Store<S> | S) => Store<S>,
>

declare export function restoreEffect<Done>(
  effect: Effect<any, Done, any>,
  defaultState: Done,
): Store<Done>

declare export function restoreEvent<E>(
  event: Event<E>,
  defaultState: E,
): Store<E>

declare export function restore<Done>(
  effect: Effect<any, Done, any>,
  defaultState: Done,
): Store<Done>
declare export function restore<E>(event: Event<E>, defaultState: E): Store<E>
declare export function restore<State: {+[key: string]: Store<any> | any, ...}>(
  state: State,
): $ObjMap<
  State,
  //prettier-ignore
  <S>(field: Store<S> | S) => Store<S>,
>
declare export function createDomain(domainName?: string): Domain

<<<<<<< HEAD
declare export function sample<A>(
  config: {|
    +source: Unit<A>,
    +clock: Unit<any>,
    +target?: Unit<A>,
    +greedy?: boolean,
  |},
): Unit<A>
declare export function sample<A, B, C>(
  config: {|
    +source: Unit<A>,
    +clock: Unit<B>,
    +target?: Unit<C>,
    +greedy?: boolean,
    fn(source: A, clock: B): C,
  |},
): Unit<C>
=======
declare export function sample<A>(config: {|
  +source: Unit<A>,
  +clock: Unit<any>,
  +target?: Unit<A>,
|}): Unit<A>
declare export function sample<A, B, C>(config: {|
  +source: Unit<A>,
  +clock: Unit<B>,
  +target?: Unit<C>,
  fn(source: A, clock: B): C,
|}): Unit<C>
>>>>>>> d1eeabfd

declare export function sample<A>(source: Store<A>, clock: Store<any>): Store<A>
declare export function sample<A>(
  source: Event<A> | Effect<A, any, any>,
  clock: Store<any>,
<<<<<<< HEAD
  greedy?: boolean,
): Store<A>
declare export function sample<A>(
  source: Unit<A>,
  clock: Unit<any>,
  greedy?: boolean,
=======
): Event<A>
declare export function sample<A>(
  source: Event<A> | Store<A> | Effect<A, any, any>,
  clock: Event<any> | Effect<any, any, any>,
>>>>>>> d1eeabfd
): Event<A>

declare export function sample<A, B, C>(
  source: Store<A>,
  clock: Store<B>,
  fn: (source: A, clock: B) => C,
): Store<C>
declare export function sample<A, B, C>(
  source: Event<A> | Effect<A, any, any>,
  clock: Store<B>,
  fn: (source: A, clock: B) => C,
): Event<A>
declare export function sample<A, B, C>(
  source: Event<A> | Store<A> | Effect<A, any, any>,
  clock: Event<B> | Effect<B, any, any>,
  fn: (source: A, clock: B) => C,
): Event<C>

declare export function invariant(
  condition: boolean,
  format: string,
  ...args: mixed[]
): void
declare export function warning(
  condition: boolean,
  format: string,
  ...args: mixed[]
): void

declare export function combine<R>(fn: () => R): Store<R>
declare export function combine<A, R>(a: Store<A>, fn: (a: A) => R): Store<R>
declare export function combine<A, B, R>(
  a: Store<A>,
  b: Store<B>,
  fn: (a: A, b: B) => R,
): Store<R>
declare export function combine<A, B, C, R>(
  a: Store<A>,
  b: Store<B>,
  c: Store<C>,
  fn: (a: A, b: B, c: C) => R,
): Store<R>
declare export function combine<A, B, C, D, R>(
  a: Store<A>,
  b: Store<B>,
  c: Store<C>,
  d: Store<D>,
  fn: (a: A, b: B, c: C, d: D) => R,
): Store<R>
declare export function combine<A, B, C, D, E, R>(
  a: Store<A>,
  b: Store<B>,
  c: Store<C>,
  d: Store<D>,
  e: Store<E>,
  fn: (a: A, b: B, c: C, d: D, e: E) => R,
): Store<R>
declare export function combine<A, B, C, D, E, F, R>(
  a: Store<A>,
  b: Store<B>,
  c: Store<C>,
  d: Store<D>,
  e: Store<E>,
  f: Store<F>,
  fn: (a: A, b: B, c: C, d: D, e: E, f: F) => R,
): Store<R>
declare export function combine<A, B, C, D, E, F, G, R>(
  a: Store<A>,
  b: Store<B>,
  c: Store<C>,
  d: Store<D>,
  e: Store<E>,
  f: Store<F>,
  g: Store<G>,
  fn: (a: A, b: B, c: C, d: D, e: E, f: F, g: G) => R,
): Store<R>
declare export function combine<A, B, C, D, E, F, G, H, R>(
  a: Store<A>,
  b: Store<B>,
  c: Store<C>,
  d: Store<D>,
  e: Store<E>,
  f: Store<F>,
  g: Store<G>,
  h: Store<H>,
  fn: (a: A, b: B, c: C, d: D, e: E, f: F, g: G, h: H) => R,
): Store<R>
declare export function combine<A, B, C, D, E, F, G, H, I, R>(
  a: Store<A>,
  b: Store<B>,
  c: Store<C>,
  d: Store<D>,
  e: Store<E>,
  f: Store<F>,
  g: Store<G>,
  h: Store<H>,
  i: Store<I>,
  fn: (a: A, b: B, c: C, d: D, e: E, f: F, g: G, h: H, i: I) => R,
): Store<R>
declare export function combine<A, B, C, D, E, F, G, H, I, J, R>(
  a: Store<A>,
  b: Store<B>,
  c: Store<C>,
  d: Store<D>,
  e: Store<E>,
  f: Store<F>,
  g: Store<G>,
  h: Store<H>,
  i: Store<I>,
  j: Store<J>,
  fn: (a: A, b: B, c: C, d: D, e: E, f: F, g: G, h: H, i: I, j: J) => R,
): Store<R>
declare export function combine<A, B, C, D, E, F, G, H, I, J, K, R>(
  a: Store<A>,
  b: Store<B>,
  c: Store<C>,
  d: Store<D>,
  e: Store<E>,
  f: Store<F>,
  g: Store<G>,
  h: Store<H>,
  i: Store<I>,
  j: Store<J>,
  k: Store<K>,
  fn: (a: A, b: B, c: C, d: D, e: E, f: F, g: G, h: H, i: I, j: J, k: K) => R,
): Store<R><|MERGE_RESOLUTION|>--- conflicted
+++ resolved
@@ -86,12 +86,8 @@
     handler: (state: State, payload: E) => State | void,
   ): this;
   off(trigger: Unit<any>): void;
-<<<<<<< HEAD
   subscribe(listener: (state: State) => any): Subscription;
-=======
-  subscribe(listener: any): Subscription;
   +updates: Event<State>;
->>>>>>> d1eeabfd
   watch<E>(
     watcher: (state: State, payload: void) => any,
     _: void,
@@ -351,25 +347,7 @@
 >
 declare export function createDomain(domainName?: string): Domain
 
-<<<<<<< HEAD
-declare export function sample<A>(
-  config: {|
-    +source: Unit<A>,
-    +clock: Unit<any>,
-    +target?: Unit<A>,
-    +greedy?: boolean,
-  |},
-): Unit<A>
-declare export function sample<A, B, C>(
-  config: {|
-    +source: Unit<A>,
-    +clock: Unit<B>,
-    +target?: Unit<C>,
-    +greedy?: boolean,
-    fn(source: A, clock: B): C,
-  |},
-): Unit<C>
-=======
+
 declare export function sample<A>(config: {|
   +source: Unit<A>,
   +clock: Unit<any>,
@@ -381,25 +359,14 @@
   +target?: Unit<C>,
   fn(source: A, clock: B): C,
 |}): Unit<C>
->>>>>>> d1eeabfd
-
 declare export function sample<A>(source: Store<A>, clock: Store<any>): Store<A>
 declare export function sample<A>(
   source: Event<A> | Effect<A, any, any>,
   clock: Store<any>,
-<<<<<<< HEAD
-  greedy?: boolean,
-): Store<A>
-declare export function sample<A>(
-  source: Unit<A>,
-  clock: Unit<any>,
-  greedy?: boolean,
-=======
 ): Event<A>
 declare export function sample<A>(
   source: Event<A> | Store<A> | Effect<A, any, any>,
   clock: Event<any> | Effect<any, any, any>,
->>>>>>> d1eeabfd
 ): Event<A>
 
 declare export function sample<A, B, C>(
