--- conflicted
+++ resolved
@@ -93,19 +93,15 @@
     parent,
     config,
   })
-<<<<<<< HEAD
-  const fail: Event<{|
-    params: Payload,
-    error: *
-  |}> = eventFabric({
-=======
   done.graphite.meta.event.bound = {
     type: 'effect',
     subtype: 'done',
     effect: {name},
   }
-  const fail: Event<{params: Payload, error: *}> = eventFabric({
->>>>>>> 518d0804
+  const fail: Event<{|
+    params: Payload,
+    error: *
+  |}> = eventFabric({
     name: '' + instance.shortName + ' fail',
     parent,
     config,
