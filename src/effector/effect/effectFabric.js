--- conflicted
+++ resolved
@@ -97,12 +97,6 @@
     parent,
     config,
   })
-<<<<<<< HEAD
-  fail.graphite.meta.event.bound = {
-    type: 'effect',
-    subtype: 'fail',
-    effect: {name},
-  }
   const anyway: Event<{|
     params: Payload,
   |}> = eventFabric({
@@ -110,8 +104,6 @@
     parent,
     config,
   })
-=======
->>>>>>> dbe2d266
   done.graphite.seq.push(notifyHandler)
   fail.graphite.seq.push(notifyHandler)
   //eslint-disable-next-line no-unused-vars
