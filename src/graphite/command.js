--- conflicted
+++ resolved
@@ -8,13 +8,8 @@
   filter(meta, local) {
     const runCtx = tryRun({
       err: false,
-<<<<<<< HEAD
       result: (null/*: any*/),
-      arg: local.__stepArg,
-=======
-      result: (null: any),
       arg: local.arg,
->>>>>>> cd985d5c
       val: meta.val,
       fn: single(meta).fn,
     })
@@ -27,13 +22,8 @@
     }
     const runCtx = tryRun({
       err: false,
-<<<<<<< HEAD
       result: (null/*: any*/),
-      arg: local.__stepArg,
-=======
-      result: (null: any),
       arg: local.arg,
->>>>>>> cd985d5c
       val: meta.val,
       fn: data.fn,
     })
@@ -45,13 +35,8 @@
   compute(meta, local) {
     const runCtx = tryRun({
       err: false,
-<<<<<<< HEAD
       result: (null/*: any*/),
-      arg: local.__stepArg,
-=======
-      result: (null: any),
       arg: local.arg,
->>>>>>> cd985d5c
       val: meta.val,
       fn: single(meta).fn,
     })
