//@flow

<<<<<<< HEAD
export {combine, sample} from './effector'
=======
/*
 * People assume that time is a strict progression of cause to effect,
 * but actually from a non-linear, non-subjective viewpoint - 
 * it's more like a big ball of wibbly wobbly time-y wimey stuff
 */

export {combine} from './effector'
>>>>>>> 30065a63

export type {Domain} from 'effector/domain'
export {createDomain} from 'effector/domain'

export type {Event} from 'effector/event'
export {createEvent, forward, fromObservable} from 'effector/event'

export type {Effect} from 'effector/effect'
export {createEffect} from 'effector/effect'

export type {Store} from 'effector/store'
export {
  createStore,
  createStoreObject,
  setStoreName,
  extract,
  createApi,
  restore,
  restoreEvent,
  restoreEffect,
  restoreObject,
  withProps,
} from 'effector/store'

export {
  Kind,
  isUnit,
  isStore,
  isEvent,
  isEffect,
  isDomain,
} from 'effector/stdlib'
export type {kind} from 'effector/stdlib'

export {default as invariant} from 'invariant'
export {default as warning} from 'warning'
export {version} from 'effector/flags'<|MERGE_RESOLUTION|>--- conflicted
+++ resolved
@@ -1,16 +1,12 @@
 //@flow
 
-<<<<<<< HEAD
-export {combine, sample} from './effector'
-=======
 /*
  * People assume that time is a strict progression of cause to effect,
  * but actually from a non-linear, non-subjective viewpoint - 
  * it's more like a big ball of wibbly wobbly time-y wimey stuff
  */
 
-export {combine} from './effector'
->>>>>>> 30065a63
+export {combine, sample} from './effector'
 
 export type {Domain} from 'effector/domain'
 export {createDomain} from 'effector/domain'
