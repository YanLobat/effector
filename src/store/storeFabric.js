--- conflicted
+++ resolved
@@ -261,29 +261,15 @@
   })
   const nextSeq = (
     <seq>
-<<<<<<< HEAD
-      <single>
-        <compute
-          fn={newValue => {
-            startPhaseTimer(store, 'map')
-            lastValue = newValue
-            const lastState = innerStore.getState()
-            const result = fn(newValue, lastState)
-            return result
-          }}
-        />
-      </single>
-=======
       <compute
         fn={newValue => {
+          startPhaseTimer(store, 'map')
           lastValue = newValue
           const lastState = innerStore.getState()
           const result = fn(newValue, lastState)
-          endStoreMark(store, 'map', null)
           return result
         }}
       />
->>>>>>> e724f109
       <single>
         <filter
           filter={result => {
