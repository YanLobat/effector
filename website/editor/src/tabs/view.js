// @flow

import * as React from 'react'
import {useStore, useStoreMap} from 'effector-react'
import {tab as _tab, tabApi} from './domain'
import {GraphiteView} from '../graphite/view'
import {Settings} from '../settings/view'
import {flowToggle as _flowToggle} from '../settings/state'
import {TypeErrorsView} from '../flow/view'
import {Share} from '../share'
import {TabHeader, TabHeaderList} from './styled'
import {mediaQuery} from '../components/mediaQuery'

const SmallScreens = mediaQuery('(max-width: 699px)')

const tabs = {
  editor: {
    select: tabApi.showEditor,
    title: 'Editor',
  },
  outline: {
    select: tabApi.showOutline,
    title: 'Outline',
  },
  errors: {
    select: tabApi.showErrors,
    title: 'Errors',
  },
  dom: {
    select: tabApi.showDOM,
    title: 'DOM',
  },
  share: {
    select: tabApi.showShare,
    title: 'Share',
  },
  settings: {
    select: tabApi.showSettings,
    title: 'Settings',
  },
}

const TabHeaderTemplate = ({name}: {name: $Keys<typeof tabs>, ...}) => {
  const isActive = useStoreMap({
    store: _tab,
    keys: [name],
    fn: (activeTab, [tab]) => activeTab === tab,
  })
  const {select, title} = tabs[name]
  return (
    <TabHeader onClick={select} isActive={isActive}>
      {title}
    </TabHeader>
  )
}

export const TabsView = () => {
  const tab = useStore(_tab)
  const flowToggle = useStore(_flowToggle)
  return (
    <>
      <TabHeaderList className="header-tabs">
        <SmallScreens>
          <TabHeaderTemplate name="editor" />
          <TabHeaderTemplate name="outline" />
        </SmallScreens>
<<<<<<< HEAD
        {flowToggle && (
          <TabHeader onClick={tabApi.showErrors} isActive={tab === 'errors'}>
            Errors
          </TabHeader>
        )}
        <TabHeader onClick={tabApi.showDOM} isActive={tab === 'dom'}>
          DOM
        </TabHeader>
        <TabHeader onClick={tabApi.showShare} isActive={tab === 'share'}>
          Share
        </TabHeader>
        <TabHeader onClick={tabApi.showSettings} isActive={tab === 'settings'}>
          Settings
        </TabHeader>
        <TabHeader onClick={tabApi.showDescription} isActive={tab === 'description'}>
          Description
        </TabHeader>
=======
        {flowToggle && <TabHeaderTemplate name="errors" />}
        <TabHeaderTemplate name="dom" />
        <TabHeaderTemplate name="share" />
        <TabHeaderTemplate name="settings" />
>>>>>>> 8ac32d0f
      </TabHeaderList>
      {tab === 'graphite' && <GraphiteView />}
      <div
        style={{visibility: tab === 'dom' ? 'visible' : 'hidden'}}
        className="dom">
        <iframe id="dom" />
      </div>
      {tab === 'share' && <Share />}
      {tab === 'settings' && <Settings />}
      {tab === 'errors' && <TypeErrorsView />}
    </>
  )
}<|MERGE_RESOLUTION|>--- conflicted
+++ resolved
@@ -64,30 +64,10 @@
           <TabHeaderTemplate name="editor" />
           <TabHeaderTemplate name="outline" />
         </SmallScreens>
-<<<<<<< HEAD
-        {flowToggle && (
-          <TabHeader onClick={tabApi.showErrors} isActive={tab === 'errors'}>
-            Errors
-          </TabHeader>
-        )}
-        <TabHeader onClick={tabApi.showDOM} isActive={tab === 'dom'}>
-          DOM
-        </TabHeader>
-        <TabHeader onClick={tabApi.showShare} isActive={tab === 'share'}>
-          Share
-        </TabHeader>
-        <TabHeader onClick={tabApi.showSettings} isActive={tab === 'settings'}>
-          Settings
-        </TabHeader>
-        <TabHeader onClick={tabApi.showDescription} isActive={tab === 'description'}>
-          Description
-        </TabHeader>
-=======
         {flowToggle && <TabHeaderTemplate name="errors" />}
         <TabHeaderTemplate name="dom" />
         <TabHeaderTemplate name="share" />
         <TabHeaderTemplate name="settings" />
->>>>>>> 8ac32d0f
       </TabHeaderList>
       {tab === 'graphite' && <GraphiteView />}
       <div
